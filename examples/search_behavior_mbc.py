--- conflicted
+++ resolved
@@ -70,13 +70,8 @@
       while True:
         file_hash = await self.queue.get()
         # behavior report ID is format SHA256_SandboxName
-<<<<<<< HEAD
         # https://docs.virustotal.com/reference/get-file-behaviour-id
         report_id = f'{file_hash}_CAPA'
-=======
-        # https://developers.virustotal.com/reference/get-file-behaviour-id
-        report_id = f"{file_hash}_CAPA"
->>>>>>> 900488be
         behavior_report = await client.get_object_async(
             f"/file_behaviours/{report_id}"
         )
